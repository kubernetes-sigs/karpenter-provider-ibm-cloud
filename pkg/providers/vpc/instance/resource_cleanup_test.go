/*
Copyright The Kubernetes Authors.

Licensed under the Apache License, Version 2.0 (the "License");
you may not use this file except in compliance with the License.
You may obtain a copy of the License at

	http://www.apache.org/licenses/LICENSE-2.0

Unless required by applicable law or agreed to in writing, software
distributed under the License is distributed on an "AS IS" BASIS,
WITHOUT WARRANTIES OR CONDITIONS OF ANY KIND, either express or implied.
See the License for the specific language governing permissions and
limitations under the License.
*/

package instance

import (
<<<<<<< HEAD
	"testing"

=======
	"context"
	"fmt"
	"testing"

	"github.com/IBM/go-sdk-core/v5/core"
	"github.com/IBM/vpc-go-sdk/vpcv1"
	"github.com/go-logr/logr"
	"github.com/golang/mock/gomock"
>>>>>>> abe460ab
	"github.com/stretchr/testify/assert"

	"github.com/kubernetes-sigs/karpenter-provider-ibm-cloud/pkg/cloudprovider/ibm"
	mock_ibm "github.com/kubernetes-sigs/karpenter-provider-ibm-cloud/pkg/cloudprovider/ibm/mock"
)

func TestIsPartialFailure(t *testing.T) {
	provider := &VPCInstanceProvider{}

	tests := []struct {
		name     string
		ibmErr   *ibm.IBMError
		expected bool
	}{
		{
			name:     "nil error",
			ibmErr:   nil,
			expected: false,
		},
		{
			name: "quota exceeded error",
			ibmErr: &ibm.IBMError{
				StatusCode: 400,
				Code:       "vpc_instance_quota_exceeded",
				Message:    "Instance quota exceeded",
			},
			expected: true,
		},
		{
			name: "resource not found error",
			ibmErr: &ibm.IBMError{
				StatusCode: 404,
				Code:       "not_found",
				Message:    "Instance not found",
			},
			expected: false,
		},
		{
			name: "internal server error",
			ibmErr: &ibm.IBMError{
				StatusCode: 500,
				Code:       "internal_error",
				Message:    "Internal server error",
			},
			expected: true, // 5xx errors are considered partial failures (retryable)
		},
	}

	for _, tt := range tests {
		t.Run(tt.name, func(t *testing.T) {
			result := provider.isPartialFailure(tt.ibmErr)
			assert.Equal(t, tt.expected, result)
		})
	}
<<<<<<< HEAD
=======
}

func TestCleanupOrphanedResources(t *testing.T) {
	provider := &VPCInstanceProvider{}
	ctx := context.Background()

	instanceName := "test-instance"
	vpcID := "test-vpc-id"
	logger := logr.Discard()

	t.Run("successful cleanup with no orphaned resources", func(t *testing.T) {
		ctrl := gomock.NewController(t)
		defer ctrl.Finish()

		mockVPC := mock_ibm.NewMockvpcClientInterface(ctrl)

		// Mock VNI listing - no orphaned VNIs found
		emptyVNICollection := &vpcv1.VirtualNetworkInterfaceCollection{
			VirtualNetworkInterfaces: []vpcv1.VirtualNetworkInterface{},
		}
		mockVPC.EXPECT().
			ListVirtualNetworkInterfacesWithContext(gomock.Any(), gomock.Any()).
			Return(emptyVNICollection, &core.DetailedResponse{}, nil)

		// Mock volume listing - no orphaned volumes found
		emptyVolumeCollection := &vpcv1.VolumeCollection{
			Volumes: []vpcv1.Volume{},
		}
		mockVPC.EXPECT().
			ListVolumesWithContext(gomock.Any(), gomock.Any()).
			Return(emptyVolumeCollection, &core.DetailedResponse{}, nil)

		vpcClient := ibm.NewVPCClientWithMock(mockVPC)

		err := provider.cleanupOrphanedResources(ctx, vpcClient, instanceName, vpcID, logger)

		assert.NoError(t, err)
	})

	t.Run("cleanup with orphaned resources found and deleted", func(t *testing.T) {
		ctrl := gomock.NewController(t)
		defer ctrl.Finish()

		mockVPC := mock_ibm.NewMockvpcClientInterface(ctrl)

		// Mock VNI listing - orphaned VNI found
		vniID := "vni-12345"
		vniName := "test-instance-vni"
		orphanedVNI := vpcv1.VirtualNetworkInterface{
			ID:   &vniID,
			Name: &vniName,
		}
		vniCollection := &vpcv1.VirtualNetworkInterfaceCollection{
			VirtualNetworkInterfaces: []vpcv1.VirtualNetworkInterface{orphanedVNI},
		}
		mockVPC.EXPECT().
			ListVirtualNetworkInterfacesWithContext(gomock.Any(), gomock.Any()).
			Return(vniCollection, &core.DetailedResponse{}, nil)

		// Mock VNI deletion
		mockVPC.EXPECT().
			DeleteVirtualNetworkInterfacesWithContext(gomock.Any(), gomock.Any()).
			Return(&vpcv1.VirtualNetworkInterface{}, &core.DetailedResponse{}, nil)

		// Mock volume listing - orphaned volume found
		volumeID := "vol-67890"
		volumeName := "test-instance-boot"
		orphanedVolume := vpcv1.Volume{
			ID:   &volumeID,
			Name: &volumeName,
		}
		volumeCollection := &vpcv1.VolumeCollection{
			Volumes: []vpcv1.Volume{orphanedVolume},
		}
		mockVPC.EXPECT().
			ListVolumesWithContext(gomock.Any(), gomock.Any()).
			Return(volumeCollection, &core.DetailedResponse{}, nil)

		// Mock volume deletion
		mockVPC.EXPECT().
			DeleteVolumeWithContext(gomock.Any(), gomock.Any()).
			Return(&core.DetailedResponse{}, nil)

		vpcClient := ibm.NewVPCClientWithMock(mockVPC)

		err := provider.cleanupOrphanedResources(ctx, vpcClient, instanceName, vpcID, logger)

		assert.NoError(t, err)
	})
}

func TestCleanupOrphanedVNI(t *testing.T) {
	provider := &VPCInstanceProvider{}
	ctx := context.Background()

	vniName := "test-instance-vni"
	vpcID := "test-vpc-id"
	logger := logr.Discard()

	t.Run("no orphaned VNI found", func(t *testing.T) {
		ctrl := gomock.NewController(t)
		defer ctrl.Finish()

		mockVPC := mock_ibm.NewMockvpcClientInterface(ctrl)

		// Mock VNI listing - no matching VNI found
		emptyVNICollection := &vpcv1.VirtualNetworkInterfaceCollection{
			VirtualNetworkInterfaces: []vpcv1.VirtualNetworkInterface{},
		}
		mockVPC.EXPECT().
			ListVirtualNetworkInterfacesWithContext(gomock.Any(), gomock.Any()).
			Return(emptyVNICollection, &core.DetailedResponse{}, nil)

		vpcClient := ibm.NewVPCClientWithMock(mockVPC)

		err := provider.cleanupOrphanedVNI(ctx, vpcClient, vniName, vpcID, logger)

		assert.NoError(t, err)
	})

	t.Run("orphaned VNI found and deleted", func(t *testing.T) {
		ctrl := gomock.NewController(t)
		defer ctrl.Finish()

		mockVPC := mock_ibm.NewMockvpcClientInterface(ctrl)

		// Mock VNI listing - matching VNI found
		vniID := "vni-12345"
		orphanedVNI := vpcv1.VirtualNetworkInterface{
			ID:   &vniID,
			Name: &vniName,
		}
		vniCollection := &vpcv1.VirtualNetworkInterfaceCollection{
			VirtualNetworkInterfaces: []vpcv1.VirtualNetworkInterface{orphanedVNI},
		}
		mockVPC.EXPECT().
			ListVirtualNetworkInterfacesWithContext(gomock.Any(), gomock.Any()).
			Return(vniCollection, &core.DetailedResponse{}, nil)

		// Mock VNI deletion
		mockVPC.EXPECT().
			DeleteVirtualNetworkInterfacesWithContext(gomock.Any(), gomock.Any()).
			Return(&vpcv1.VirtualNetworkInterface{}, &core.DetailedResponse{}, nil)

		vpcClient := ibm.NewVPCClientWithMock(mockVPC)

		err := provider.cleanupOrphanedVNI(ctx, vpcClient, vniName, vpcID, logger)

		assert.NoError(t, err)
	})

	t.Run("VNI deletion fails - already deleted", func(t *testing.T) {
		ctrl := gomock.NewController(t)
		defer ctrl.Finish()

		mockVPC := mock_ibm.NewMockvpcClientInterface(ctrl)

		// Mock VNI listing - matching VNI found
		vniID := "vni-12345"
		orphanedVNI := vpcv1.VirtualNetworkInterface{
			ID:   &vniID,
			Name: &vniName,
		}
		vniCollection := &vpcv1.VirtualNetworkInterfaceCollection{
			VirtualNetworkInterfaces: []vpcv1.VirtualNetworkInterface{orphanedVNI},
		}
		mockVPC.EXPECT().
			ListVirtualNetworkInterfacesWithContext(gomock.Any(), gomock.Any()).
			Return(vniCollection, &core.DetailedResponse{}, nil)

		// Mock VNI deletion - not found error (already deleted)
		mockVPC.EXPECT().
			DeleteVirtualNetworkInterfacesWithContext(gomock.Any(), gomock.Any()).
			Return(nil, nil, fmt.Errorf("VNI not found: 404"))

		vpcClient := ibm.NewVPCClientWithMock(mockVPC)

		err := provider.cleanupOrphanedVNI(ctx, vpcClient, vniName, vpcID, logger)

		// Should not error when VNI is already deleted
		assert.NoError(t, err)
	})
}

func TestCleanupOrphanedVolume(t *testing.T) {
	provider := &VPCInstanceProvider{}
	ctx := context.Background()

	volumeName := "test-instance-boot"
	logger := logr.Discard()

	t.Run("no orphaned volume found", func(t *testing.T) {
		ctrl := gomock.NewController(t)
		defer ctrl.Finish()

		mockVPC := mock_ibm.NewMockvpcClientInterface(ctrl)

		// Mock volume listing - no matching volume found
		emptyVolumeCollection := &vpcv1.VolumeCollection{
			Volumes: []vpcv1.Volume{},
		}
		mockVPC.EXPECT().
			ListVolumesWithContext(gomock.Any(), gomock.Any()).
			Return(emptyVolumeCollection, &core.DetailedResponse{}, nil)

		vpcClient := ibm.NewVPCClientWithMock(mockVPC)

		err := provider.cleanupOrphanedVolume(ctx, vpcClient, volumeName, logger)

		assert.NoError(t, err)
	})

	t.Run("orphaned volume found and deleted", func(t *testing.T) {
		ctrl := gomock.NewController(t)
		defer ctrl.Finish()

		mockVPC := mock_ibm.NewMockvpcClientInterface(ctrl)

		// Mock volume listing - matching volume found
		volumeID := "vol-67890"
		orphanedVolume := vpcv1.Volume{
			ID:   &volumeID,
			Name: &volumeName,
		}
		volumeCollection := &vpcv1.VolumeCollection{
			Volumes: []vpcv1.Volume{orphanedVolume},
		}
		mockVPC.EXPECT().
			ListVolumesWithContext(gomock.Any(), gomock.Any()).
			Return(volumeCollection, &core.DetailedResponse{}, nil)

		// Mock volume deletion
		mockVPC.EXPECT().
			DeleteVolumeWithContext(gomock.Any(), gomock.Any()).
			Return(&core.DetailedResponse{}, nil)

		vpcClient := ibm.NewVPCClientWithMock(mockVPC)

		err := provider.cleanupOrphanedVolume(ctx, vpcClient, volumeName, logger)

		assert.NoError(t, err)
	})

	t.Run("volume deletion fails - already deleted", func(t *testing.T) {
		ctrl := gomock.NewController(t)
		defer ctrl.Finish()

		mockVPC := mock_ibm.NewMockvpcClientInterface(ctrl)

		// Mock volume listing - matching volume found
		volumeID := "vol-67890"
		orphanedVolume := vpcv1.Volume{
			ID:   &volumeID,
			Name: &volumeName,
		}
		volumeCollection := &vpcv1.VolumeCollection{
			Volumes: []vpcv1.Volume{orphanedVolume},
		}
		mockVPC.EXPECT().
			ListVolumesWithContext(gomock.Any(), gomock.Any()).
			Return(volumeCollection, &core.DetailedResponse{}, nil)

		// Mock volume deletion - not found error (already deleted)
		mockVPC.EXPECT().
			DeleteVolumeWithContext(gomock.Any(), gomock.Any()).
			Return(nil, fmt.Errorf("volume not found: 404"))

		vpcClient := ibm.NewVPCClientWithMock(mockVPC)

		err := provider.cleanupOrphanedVolume(ctx, vpcClient, volumeName, logger)

		// Should not error when volume is already deleted
		assert.NoError(t, err)
	})
}

func TestResourceCleanupPatterns(t *testing.T) {
	tests := []struct {
		name          string
		errorCode     string
		statusCode    int
		shouldCleanup bool
		description   string
	}{
		{
			name:          "quota exceeded after VNI creation",
			errorCode:     "vpc_instance_quota_exceeded",
			statusCode:    400,
			shouldCleanup: true,
			description:   "Instance quota exceeded after network interface creation",
		},
		{
			name:          "profile unavailable after network setup",
			errorCode:     "vpc_instance_profile_not_available",
			statusCode:    400,
			shouldCleanup: true,
			description:   "Instance profile became unavailable after network setup",
		},
		{
			name:          "volume creation failure",
			errorCode:     "vpc_boot_volume_creation_failed",
			statusCode:    500,
			shouldCleanup: true,
			description:   "Boot volume creation failed, network resources may exist",
		},
		{
			name:          "authentication failure",
			errorCode:     "unauthorized",
			statusCode:    401,
			shouldCleanup: false,
			description:   "Authentication failure - no partial resources expected",
		},
		{
			name:          "simple validation error",
			errorCode:     "invalid_parameter",
			statusCode:    400,
			shouldCleanup: false,
			description:   "Parameter validation error - no resources created",
		},
	}

	provider := &VPCInstanceProvider{}

	for _, tt := range tests {
		t.Run(tt.name, func(t *testing.T) {
			ibmErr := &ibm.IBMError{
				StatusCode: tt.statusCode,
				Code:       tt.errorCode,
				Message:    tt.description,
			}

			shouldCleanup := provider.isPartialFailure(ibmErr)
			assert.Equal(t, tt.shouldCleanup, shouldCleanup,
				"Error %s (status %d) cleanup decision should be %v",
				tt.errorCode, tt.statusCode, tt.shouldCleanup)
		})
	}
>>>>>>> abe460ab
}<|MERGE_RESOLUTION|>--- conflicted
+++ resolved
@@ -17,10 +17,6 @@
 package instance
 
 import (
-<<<<<<< HEAD
-	"testing"
-
-=======
 	"context"
 	"fmt"
 	"testing"
@@ -29,7 +25,6 @@
 	"github.com/IBM/vpc-go-sdk/vpcv1"
 	"github.com/go-logr/logr"
 	"github.com/golang/mock/gomock"
->>>>>>> abe460ab
 	"github.com/stretchr/testify/assert"
 
 	"github.com/kubernetes-sigs/karpenter-provider-ibm-cloud/pkg/cloudprovider/ibm"
@@ -84,8 +79,6 @@
 			assert.Equal(t, tt.expected, result)
 		})
 	}
-<<<<<<< HEAD
-=======
 }
 
 func TestCleanupOrphanedResources(t *testing.T) {
@@ -423,5 +416,4 @@
 				tt.errorCode, tt.statusCode, tt.shouldCleanup)
 		})
 	}
->>>>>>> abe460ab
 }